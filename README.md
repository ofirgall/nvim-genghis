# nvim-genghis
Convenience file operations for neovim, written in lua. 

<!--toc:start-->
- [How is this different from `vim.eunuch`?](#how-is-this-different-from-vimeunuch)
- [Installation and Setup](#installation-and-setup)
- [Available commands](#available-commands)
- [Autocompletion of filenames](#autocompletion-of-directories)
- [Why that name](#why-that-name)
- [About me](#about-me)
<!--toc:end-->

## How is this different from `vim.eunuch`?
- Various improvements like automatically keeping the extensions when no extension is given, or moving files to the trash instead of removing them.
- Uses only vim-commands or lua os-modules, so it has no dependencies and works cross-platform.
- Makes use of up-to-date nvim features like `vim.ui.input` or `vim.notify`. This means you can get nicer input fields with normal mode support via plugins like [dressing.nvim](https://github.com/stevearc/dressing.nvim), and confirmation notices with plugins like [nvim-notify](https://github.com/rcarriga/nvim-notify), if they are installed and setup.
- If used with dressing and cmp, [you can also get autocompletion of directories](#autocompletion-of-directories).
- Written 100% in lua. 

## Installation and Setup

```lua
-- Packer
use {"chrisgrieser/nvim-genghis", requires = "stevearc/dressing.nvim"}

-- Lazy
{"chrisgrieser/nvim-genghis", dependencies = "stevearc/dressing.nvim"},
```

`nvim-genghis` (and `dressign.nvim`) require no `.setup()` function. Just create keybindings for the commands you want to use:

```lua
local keymap = vim.keymap.set
local genghis = require("genghis")
keymap("n", "<leader>yp", genghis.copyFilepath)
keymap("n", "<leader>yn", genghis.copyFilename)
keymap("n", "<leader>cx", genghis.chmodx)
keymap("n", "<leader>rf", genghis.renameFile)
keymap("n", "<leader>mf", genghis.moveAndRenameFile)
keymap("n", "<leader>nf", genghis.createNewFile)
keymap("n", "<leader>yf", genghis.duplicateFile)
keymap("n", "<leader>df", function () genghis.trashFile{trashLocation = "your/path"} end) -- default: "$HOME/.Trash".
keymap("x", "<leader>x", genghis.moveSelectionToNewFile)
```

## Available commands
- `.createNewFile` or `:New`: Create a new file.
- `.duplicateFile` or `:Duplicate`: Duplicate the current file.
- `.moveSelectionToNewFile` or `:NewFromSelection`: Prompts for a new file name and moves the current selection to that new file. (Note that this is a Visual Line Mode command; the selection is moved linewise.)
- `.renameFile` or `Rename`: Rename the current file.
- `.moveAndRenameFile` or `Move`: Move and Rename the current file. Works like the UNIX `mv` command. Best used with [autocompletion of directories](#autocompletion-of-directories).

> __Note__  
> Applying to all commands above: 
> - If no extension has been provided, will use the extension of the original file.
> - If the new file name includes a `/`, the new file is placed in the respective subdirectory, creating any non-existing folders. Except for `.moveAndRenameFile`, all operations take only place in the current working directory, so `.moveAndRenameFile` is the only command that can move to a parent directory.
> - All commands support [autocompletion of existing directories](#autocompletion-of-directories).

<<<<<<< HEAD
- `.trashFile{trashLocation = "your/path/"}` or `Trash`: Move the current file the trash location. Defaults to location is `$HOME/.Trash/`. ⚠️ Any existing file in the trash location with the same name is overwritten, making that file irretrievable.
- `.copyFilename` or `CopyFilename`: Copy the file name. When `clipboard="unnamed[plus]"` has been set, copies to the `+` register, otherwise to `"`.
- `.copyFilepath` or `CopyFilepath`: Copy the absolute file path. When `clipboard="unnamed[plus]"` has been set, copies to the `+` register, otherwise to `"`.
- `.chmodx` or `Chmodx`: Makes current file executable. Equivalent to `chmod +x`.
=======
- `.trashFile{trashLocation = "your/path/"}`: Move the current file the trash location. Default locations are: `$HOME/.Trash/` on MacOS and `$XDG_DATA_HOME/Trash` on Linux. ⚠️ Any existing file in the trash location with the same name is overwritten, making that file irretrievable.
- `.copyFilename`: Copy the file name. When `clipboard="unnamed[plus]"` has been set, copies to the `+` register, otherwise to `"`.
- `.copyFilepath`: Copy the absolute file path. When `clipboard="unnamed[plus]"` has been set, copies to the `+` register, otherwise to `"`.
- `.chmodx`: Makes current file executable. Equivalent to `chmod +x`.
>>>>>>> 24fec794

## Autocompletion of directories
You can get autocompletion for directories by using `dressing.nvim`, `nvim-cmp`, and vim's omnifunc:

```lua
-- packer
use { "chrisgrieser/nvim-genghis", requires = {
		"stevearc/dressing.nvim",
		"hrsh7th/nvim-cmp",
		"hrsh7th/cmp-omni",
	},
}
-- lazy
{ "chrisgrieser/nvim-genghis", dependencies = {
		"stevearc/dressing.nvim",
		"hrsh7th/nvim-cmp",
		"hrsh7th/cmp-omni",
	},
},
```

```lua
-- required setup for cmp, somewhere after your main cmp-config
require("cmp").setup.filetype("DressingInput", {
	sources = cmp.config.sources { {name = "omni"} },
})
```

## Why that name
A nod to [vim.eunuch](https://github.com/tpope/vim-eunuch) - as opposed to childless eunuchs, it is said that Genghis Khan [has fathered thousands of children](https://allthatsinteresting.com/genghis-khan-children).

<!-- vale Google.FirstPerson = NO -->
## About me
In my day job, I am a sociologist studying the social mechanisms underlying the digital economy. For my PhD project, I investigate the governance of the app economy and how software ecosystems manage the tension between innovation and compatibility. If you are interested in this subject, feel free to get in touch.

__Profiles__
- [Discord](https://discordapp.com/users/462774483044794368/)
- [Academic Website](https://chris-grieser.de/)
- [GitHub](https://github.com/chrisgrieser/)
- [Twitter](https://twitter.com/pseudo_meta)
- [ResearchGate](https://www.researchgate.net/profile/Christopher-Grieser)
- [LinkedIn](https://www.linkedin.com/in/christopher-grieser-ba693b17a/)<|MERGE_RESOLUTION|>--- conflicted
+++ resolved
@@ -47,8 +47,8 @@
 - `.createNewFile` or `:New`: Create a new file.
 - `.duplicateFile` or `:Duplicate`: Duplicate the current file.
 - `.moveSelectionToNewFile` or `:NewFromSelection`: Prompts for a new file name and moves the current selection to that new file. (Note that this is a Visual Line Mode command; the selection is moved linewise.)
-- `.renameFile` or `Rename`: Rename the current file.
-- `.moveAndRenameFile` or `Move`: Move and Rename the current file. Works like the UNIX `mv` command. Best used with [autocompletion of directories](#autocompletion-of-directories).
+- `.renameFile` or `:Rename`: Rename the current file.
+- `.moveAndRenameFile` or `:Move`: Move and Rename the current file. Works like the UNIX `mv` command. Best used with [autocompletion of directories](#autocompletion-of-directories).
 
 > __Note__  
 > Applying to all commands above: 
@@ -56,17 +56,10 @@
 > - If the new file name includes a `/`, the new file is placed in the respective subdirectory, creating any non-existing folders. Except for `.moveAndRenameFile`, all operations take only place in the current working directory, so `.moveAndRenameFile` is the only command that can move to a parent directory.
 > - All commands support [autocompletion of existing directories](#autocompletion-of-directories).
 
-<<<<<<< HEAD
-- `.trashFile{trashLocation = "your/path/"}` or `Trash`: Move the current file the trash location. Defaults to location is `$HOME/.Trash/`. ⚠️ Any existing file in the trash location with the same name is overwritten, making that file irretrievable.
-- `.copyFilename` or `CopyFilename`: Copy the file name. When `clipboard="unnamed[plus]"` has been set, copies to the `+` register, otherwise to `"`.
-- `.copyFilepath` or `CopyFilepath`: Copy the absolute file path. When `clipboard="unnamed[plus]"` has been set, copies to the `+` register, otherwise to `"`.
-- `.chmodx` or `Chmodx`: Makes current file executable. Equivalent to `chmod +x`.
-=======
-- `.trashFile{trashLocation = "your/path/"}`: Move the current file the trash location. Default locations are: `$HOME/.Trash/` on MacOS and `$XDG_DATA_HOME/Trash` on Linux. ⚠️ Any existing file in the trash location with the same name is overwritten, making that file irretrievable.
-- `.copyFilename`: Copy the file name. When `clipboard="unnamed[plus]"` has been set, copies to the `+` register, otherwise to `"`.
-- `.copyFilepath`: Copy the absolute file path. When `clipboard="unnamed[plus]"` has been set, copies to the `+` register, otherwise to `"`.
-- `.chmodx`: Makes current file executable. Equivalent to `chmod +x`.
->>>>>>> 24fec794
+- `.trashFile{trashLocation = "your/path/"}` or `:Trash`: Move the current file the trash location. Defaults to location is `$HOME/.Trash/`. ⚠️ Any existing file in the trash location with the same name is overwritten, making that file irretrievable.
+- `.copyFilename` or `:CopyFilename`: Copy the file name. When `clipboard="unnamed[plus]"` has been set, copies to the `+` register, otherwise to `"`.
+- `.copyFilepath` or `:CopyFilepath`: Copy the absolute file path. When `clipboard="unnamed[plus]"` has been set, copies to the `+` register, otherwise to `"`.
+- `.chmodx` or `:Chmodx`: Makes current file executable. Equivalent to `chmod +x`.
 
 ## Autocompletion of directories
 You can get autocompletion for directories by using `dressing.nvim`, `nvim-cmp`, and vim's omnifunc:
